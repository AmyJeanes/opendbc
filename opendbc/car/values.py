from typing import get_args
from opendbc.car.body.values import CAR as BODY
from opendbc.car.chrysler.values import CAR as CHRYSLER
from opendbc.car.ford.values import CAR as FORD
from opendbc.car.gm.values import CAR as GM
from opendbc.car.honda.values import CAR as HONDA
from opendbc.car.hyundai.values import CAR as HYUNDAI
from opendbc.car.mazda.values import CAR as MAZDA
from opendbc.car.mock.values import CAR as MOCK
from opendbc.car.nissan.values import CAR as NISSAN
from opendbc.car.psa.values import CAR as PSA
from opendbc.car.rivian.values import CAR as RIVIAN
from opendbc.car.mg.values import CAR as MG
from opendbc.car.subaru.values import CAR as SUBARU
from opendbc.car.tesla.values import CAR as TESLA
from opendbc.car.toyota.values import CAR as TOYOTA
from opendbc.car.volkswagen.values import CAR as VOLKSWAGEN

<<<<<<< HEAD
Platform = BODY | CHRYSLER | FORD | GM | HONDA | HYUNDAI | MAZDA | MOCK | NISSAN | RIVIAN | MG | SUBARU | TESLA | TOYOTA | VOLKSWAGEN
=======
Platform = BODY | CHRYSLER | FORD | GM | HONDA | HYUNDAI | MAZDA | MOCK | NISSAN | PSA | RIVIAN | SUBARU | TESLA | TOYOTA | VOLKSWAGEN
>>>>>>> 8ddffb37
BRANDS = get_args(Platform)

PLATFORMS: dict[str, Platform] = {str(platform): platform for brand in BRANDS for platform in brand}<|MERGE_RESOLUTION|>--- conflicted
+++ resolved
@@ -16,11 +16,7 @@
 from opendbc.car.toyota.values import CAR as TOYOTA
 from opendbc.car.volkswagen.values import CAR as VOLKSWAGEN
 
-<<<<<<< HEAD
-Platform = BODY | CHRYSLER | FORD | GM | HONDA | HYUNDAI | MAZDA | MOCK | NISSAN | RIVIAN | MG | SUBARU | TESLA | TOYOTA | VOLKSWAGEN
-=======
-Platform = BODY | CHRYSLER | FORD | GM | HONDA | HYUNDAI | MAZDA | MOCK | NISSAN | PSA | RIVIAN | SUBARU | TESLA | TOYOTA | VOLKSWAGEN
->>>>>>> 8ddffb37
+Platform = BODY | CHRYSLER | FORD | GM | HONDA | HYUNDAI | MAZDA | MOCK | MG | NISSAN | PSA | RIVIAN | SUBARU | TESLA | TOYOTA | VOLKSWAGEN
 BRANDS = get_args(Platform)
 
 PLATFORMS: dict[str, Platform] = {str(platform): platform for brand in BRANDS for platform in brand}