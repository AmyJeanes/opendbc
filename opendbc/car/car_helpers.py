--- conflicted
+++ resolved
@@ -149,16 +149,10 @@
   return car_fingerprint, finger, vin, car_fw, source, exact_match
 
 
-<<<<<<< HEAD
-def get_car(can_recv: CanRecvCallable, can_send: CanSendCallable, set_obd_multiplexing: ObdCallback, experimental_long_allowed: bool,
+def get_car(can_recv: CanRecvCallable, can_send: CanSendCallable, set_obd_multiplexing: ObdCallback, alpha_long_allowed: bool,
             num_pandas: int = 1, cached_params: CarParamsT | None = None, fixed_fingerprint: str | None = None):
   candidate, fingerprints, vin, car_fw, source, exact_match = fingerprint(can_recv, can_send, set_obd_multiplexing, num_pandas, cached_params,
                                                                           fixed_fingerprint)
-=======
-def get_car(can_recv: CanRecvCallable, can_send: CanSendCallable, set_obd_multiplexing: ObdCallback, alpha_long_allowed: bool,
-            num_pandas: int = 1, cached_params: CarParamsT | None = None):
-  candidate, fingerprints, vin, car_fw, source, exact_match = fingerprint(can_recv, can_send, set_obd_multiplexing, num_pandas, cached_params)
->>>>>>> 3b33a71a
 
   if candidate is None:
     carlog.error({"event": "car doesn't match any fingerprints", "fingerprints": repr(fingerprints)})
@@ -170,7 +164,7 @@
   CP.carFw = car_fw
   CP.fingerprintSource = source
   CP.fuzzyFingerprint = not exact_match
-  CP_SP = CarInterface.get_params_sp(CP, candidate, fingerprints, car_fw, experimental_long_allowed, docs=False)
+  CP_SP = CarInterface.get_params_sp(CP, candidate, fingerprints, car_fw, alpha_long_allowed, docs=False)
 
   return interfaces[CP.carFingerprint](CP, CP_SP)
 
