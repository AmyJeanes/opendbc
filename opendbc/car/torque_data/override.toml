--- conflicted
+++ resolved
@@ -18,12 +18,9 @@
 # Tesla angle based controllers
 "TESLA_MODEL_3" = [nan, 2.5, nan]
 "TESLA_MODEL_Y" = [nan, 2.5, nan]
-<<<<<<< HEAD
+"TESLA_MODEL_X" = [nan, 2.5, nan]
 "TESLA_MODEL_S_HW2" = [nan, 2.5, nan]
 "TESLA_MODEL_S_RAVEN" = [nan, 2.5, nan]
-=======
-"TESLA_MODEL_X" = [nan, 2.5, nan]
->>>>>>> 42779801
 
 # Guess
 "FORD_BRONCO_SPORT_MK1" = [nan, 1.5, nan]
