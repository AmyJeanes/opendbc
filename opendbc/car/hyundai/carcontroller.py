import numpy as np
from opendbc.can.packer import CANPacker
from opendbc.car import Bus, DT_CTRL, apply_driver_steer_torque_limits, common_fault_avoidance, make_tester_present_msg, structs
from opendbc.car.common.conversions import Conversions as CV
from opendbc.car.hyundai import hyundaicanfd, hyundaican
from opendbc.car.hyundai.carstate import CarState
from opendbc.car.hyundai.hyundaicanfd import CanBus
from opendbc.car.hyundai.values import HyundaiFlags, Buttons, CarControllerParams, CAR
from opendbc.car.interfaces import CarControllerBase

from opendbc.sunnypilot.car.hyundai.escc import EsccCarController
from opendbc.sunnypilot.car.hyundai.mads import MadsCarController

VisualAlert = structs.CarControl.HUDControl.VisualAlert
LongCtrlState = structs.CarControl.Actuators.LongControlState

# EPS faults if you apply torque while the steering angle is above 90 degrees for more than 1 second
# All slightly below EPS thresholds to avoid fault
MAX_ANGLE = 85
MAX_ANGLE_FRAMES = 89
MAX_ANGLE_CONSECUTIVE_FRAMES = 2


def process_hud_alert(enabled, fingerprint, hud_control):
  sys_warning = (hud_control.visualAlert in (VisualAlert.steerRequired, VisualAlert.ldw))

  # initialize to no line visible
  # TODO: this is not accurate for all cars
  sys_state = 1
  if hud_control.leftLaneVisible and hud_control.rightLaneVisible or sys_warning:  # HUD alert only display when LKAS status is active
    sys_state = 3 if enabled or sys_warning else 4
  elif hud_control.leftLaneVisible:
    sys_state = 5
  elif hud_control.rightLaneVisible:
    sys_state = 6

  # initialize to no warnings
  left_lane_warning = 0
  right_lane_warning = 0
  if hud_control.leftLaneDepart:
    left_lane_warning = 1 if fingerprint in (CAR.GENESIS_G90, CAR.GENESIS_G80) else 2
  if hud_control.rightLaneDepart:
    right_lane_warning = 1 if fingerprint in (CAR.GENESIS_G90, CAR.GENESIS_G80) else 2

  return sys_warning, sys_state, left_lane_warning, right_lane_warning


class CarController(CarControllerBase, EsccCarController, MadsCarController):
  def __init__(self, dbc_names, CP, CP_SP):
    CarControllerBase.__init__(self, dbc_names, CP, CP_SP)
    EsccCarController.__init__(self, CP, CP_SP)
    MadsCarController.__init__(self)
    self.CAN = CanBus(CP)
    self.params = CarControllerParams(CP)
    self.packer = CANPacker(dbc_names[Bus.pt])
    self.angle_limit_counter = 0

    self.accel_last = 0
    self.apply_torque_last = 0
    self.car_fingerprint = CP.carFingerprint
    self.last_button_frame = 0

  def update(self, CC, CC_SP, CS, now_nanos):
    EsccCarController.update(self, CS)
    MadsCarController.update(self, self.CP, CC, CC_SP, self.frame)
    actuators = CC.actuators
    hud_control = CC.hudControl

    # steering torque
    new_torque = int(round(actuators.torque * self.params.STEER_MAX))
    apply_torque = apply_driver_steer_torque_limits(new_torque, self.apply_torque_last, CS.out.steeringTorque, self.params)

    # >90 degree steering fault prevention
    self.angle_limit_counter, apply_steer_req = common_fault_avoidance(abs(CS.out.steeringAngleDeg) >= MAX_ANGLE, CC.latActive,
                                                                       self.angle_limit_counter, MAX_ANGLE_FRAMES,
                                                                       MAX_ANGLE_CONSECUTIVE_FRAMES)

    if not CC.latActive:
      apply_torque = 0

    # Hold torque with induced temporary fault when cutting the actuation bit
    torque_fault = CC.latActive and not apply_steer_req

    self.apply_torque_last = apply_torque

    # accel + longitudinal
    accel = float(np.clip(actuators.accel, CarControllerParams.ACCEL_MIN, CarControllerParams.ACCEL_MAX))
    stopping = actuators.longControlState == LongCtrlState.stopping
    set_speed_in_units = hud_control.setSpeed * (CV.MS_TO_KPH if CS.is_metric else CV.MS_TO_MPH)

    # HUD messages
    sys_warning, sys_state, left_lane_warning, right_lane_warning = process_hud_alert(CC.enabled, self.car_fingerprint,
                                                                                      hud_control)

    can_sends = []

    # *** common hyundai stuff ***

    # tester present - w/ no response (keeps relevant ECU disabled)
    if self.frame % 100 == 0 and not ((self.CP.flags & HyundaiFlags.CANFD_CAMERA_SCC) or self.ESCC.enabled) and \
            self.CP.openpilotLongitudinalControl:
      # for longitudinal control, either radar or ADAS driving ECU
      addr, bus = 0x7d0, self.CAN.ECAN if self.CP.flags & HyundaiFlags.CANFD else 0
      if self.CP.flags & HyundaiFlags.CANFD_LKA_STEERING.value:
        addr, bus = 0x730, self.CAN.ECAN
      can_sends.append(make_tester_present_msg(addr, bus, suppress_response=True))

      # for blinkers
      if self.CP.flags & HyundaiFlags.ENABLE_BLINKERS:
        can_sends.append(make_tester_present_msg(0x7b1, self.CAN.ECAN, suppress_response=True))

    # CAN-FD platforms
    if self.CP.flags & HyundaiFlags.CANFD:
      lka_steering = self.CP.flags & HyundaiFlags.CANFD_LKA_STEERING
      lka_steering_long = lka_steering and self.CP.openpilotLongitudinalControl

      # steering control
<<<<<<< HEAD
      can_sends.extend(hyundaicanfd.create_steering_messages(self.packer, self.CP, self.CAN, CC.enabled, apply_steer_req, apply_steer, self.lkas_icon))
=======
      can_sends.extend(hyundaicanfd.create_steering_messages(self.packer, self.CP, self.CAN, CC.enabled, apply_steer_req, apply_torque))
>>>>>>> b5f6d5c4

      # prevent LFA from activating on LKA steering cars by sending "no lane lines detected" to ADAS ECU
      if self.frame % 5 == 0 and lka_steering:
        can_sends.append(hyundaicanfd.create_suppress_lfa(self.packer, self.CAN, CS.lfa_block_msg,
                                                          self.CP.flags & HyundaiFlags.CANFD_LKA_STEERING_ALT))

      # LFA and HDA icons
<<<<<<< HEAD
      if self.frame % 5 == 0 and (not hda2 or hda2_long):
        can_sends.append(hyundaicanfd.create_lfahda_cluster(self.packer, self.CAN, CC.enabled, self.lfa_icon))
=======
      if self.frame % 5 == 0 and (not lka_steering or lka_steering_long):
        can_sends.append(hyundaicanfd.create_lfahda_cluster(self.packer, self.CAN, CC.enabled))
>>>>>>> b5f6d5c4

      # blinkers
      if lka_steering and self.CP.flags & HyundaiFlags.ENABLE_BLINKERS:
        can_sends.extend(hyundaicanfd.create_spas_messages(self.packer, self.CAN, self.frame, CC.leftBlinker, CC.rightBlinker))

      if self.CP.openpilotLongitudinalControl:
        if lka_steering:
          can_sends.extend(hyundaicanfd.create_adrv_messages(self.packer, self.CAN, self.frame))
        else:
          can_sends.extend(hyundaicanfd.create_fca_warning_light(self.packer, self.CAN, self.frame))
        if self.frame % 2 == 0:
          can_sends.append(hyundaicanfd.create_acc_control(self.packer, self.CAN, CC.enabled, self.accel_last, accel, stopping, CC.cruiseControl.override,
                                                           set_speed_in_units, hud_control,
                                                           CS.main_cruise_enabled))
          self.accel_last = accel
      else:
        # button presses
        can_sends.extend(self.create_button_messages(CC, CS, use_clu11=False))
    else:
      can_sends.append(hyundaican.create_lkas11(self.packer, self.frame, self.CP, apply_torque, apply_steer_req,
                                                torque_fault, CS.lkas11, sys_warning, sys_state, CC.enabled,
                                                hud_control.leftLaneVisible, hud_control.rightLaneVisible,
                                                left_lane_warning, right_lane_warning,
                                                self.lkas_icon))

      if not self.CP.openpilotLongitudinalControl:
        can_sends.extend(self.create_button_messages(CC, CS, use_clu11=True))

      if self.frame % 2 == 0 and self.CP.openpilotLongitudinalControl:
        # TODO: unclear if this is needed
        jerk = 3.0 if actuators.longControlState == LongCtrlState.pid else 1.0
        use_fca = self.CP.flags & HyundaiFlags.USE_FCA.value
        can_sends.extend(hyundaican.create_acc_commands(self.packer, CC.enabled, accel, jerk, int(self.frame / 2),
                                                        hud_control, set_speed_in_units, stopping,
                                                        CC.cruiseControl.override, use_fca, self.CP,
                                                        CS.main_cruise_enabled, self.ESCC))

      # 20 Hz LFA MFA message
      if self.frame % 5 == 0 and self.CP.flags & HyundaiFlags.SEND_LFA.value:
        can_sends.append(hyundaican.create_lfahda_mfc(self.packer, CC.enabled, self.lfa_icon))

      # 5 Hz ACC options
      if self.frame % 20 == 0 and self.CP.openpilotLongitudinalControl:
        can_sends.extend(hyundaican.create_acc_opt(self.packer, self.CP, self.ESCC))

      # 2 Hz front radar options
      if self.frame % 50 == 0 and self.CP.openpilotLongitudinalControl and not self.ESCC.enabled:
        can_sends.append(hyundaican.create_frt_radar_opt(self.packer))

    new_actuators = actuators.as_builder()
    new_actuators.torque = apply_torque / self.params.STEER_MAX
    new_actuators.torqueOutputCan = apply_torque
    new_actuators.accel = accel

    self.frame += 1
    return new_actuators, can_sends

  def create_button_messages(self, CC: structs.CarControl, CS: CarState, use_clu11: bool):
    can_sends = []
    if use_clu11:
      if CC.cruiseControl.cancel:
        can_sends.append(hyundaican.create_clu11(self.packer, self.frame, CS.clu11, Buttons.CANCEL, self.CP))
      elif CC.cruiseControl.resume:
        # send resume at a max freq of 10Hz
        if (self.frame - self.last_button_frame) * DT_CTRL > 0.1:
          # send 25 messages at a time to increases the likelihood of resume being accepted
          can_sends.extend([hyundaican.create_clu11(self.packer, self.frame, CS.clu11, Buttons.RES_ACCEL, self.CP)] * 25)
          if (self.frame - self.last_button_frame) * DT_CTRL >= 0.15:
            self.last_button_frame = self.frame
    else:
      if (self.frame - self.last_button_frame) * DT_CTRL > 0.25:
        # cruise cancel
        if CC.cruiseControl.cancel:
          if self.CP.flags & HyundaiFlags.CANFD_ALT_BUTTONS:
            can_sends.append(hyundaicanfd.create_acc_cancel(self.packer, self.CP, self.CAN, CS.cruise_info))
            self.last_button_frame = self.frame
          else:
            for _ in range(20):
              can_sends.append(hyundaicanfd.create_buttons(self.packer, self.CP, self.CAN, CS.buttons_counter+1, Buttons.CANCEL))
            self.last_button_frame = self.frame

        # cruise standstill resume
        elif CC.cruiseControl.resume:
          if self.CP.flags & HyundaiFlags.CANFD_ALT_BUTTONS:
            # TODO: resume for alt button cars
            pass
          else:
            for _ in range(20):
              can_sends.append(hyundaicanfd.create_buttons(self.packer, self.CP, self.CAN, CS.buttons_counter+1, Buttons.RES_ACCEL))
            self.last_button_frame = self.frame

    return can_sends<|MERGE_RESOLUTION|>--- conflicted
+++ resolved
@@ -115,11 +115,7 @@
       lka_steering_long = lka_steering and self.CP.openpilotLongitudinalControl
 
       # steering control
-<<<<<<< HEAD
-      can_sends.extend(hyundaicanfd.create_steering_messages(self.packer, self.CP, self.CAN, CC.enabled, apply_steer_req, apply_steer, self.lkas_icon))
-=======
-      can_sends.extend(hyundaicanfd.create_steering_messages(self.packer, self.CP, self.CAN, CC.enabled, apply_steer_req, apply_torque))
->>>>>>> b5f6d5c4
+      can_sends.extend(hyundaicanfd.create_steering_messages(self.packer, self.CP, self.CAN, CC.enabled, apply_steer_req, apply_torque, self.lkas_icon))
 
       # prevent LFA from activating on LKA steering cars by sending "no lane lines detected" to ADAS ECU
       if self.frame % 5 == 0 and lka_steering:
@@ -127,13 +123,8 @@
                                                           self.CP.flags & HyundaiFlags.CANFD_LKA_STEERING_ALT))
 
       # LFA and HDA icons
-<<<<<<< HEAD
-      if self.frame % 5 == 0 and (not hda2 or hda2_long):
+      if self.frame % 5 == 0 and (not lka_steering or lka_steering_long):
         can_sends.append(hyundaicanfd.create_lfahda_cluster(self.packer, self.CAN, CC.enabled, self.lfa_icon))
-=======
-      if self.frame % 5 == 0 and (not lka_steering or lka_steering_long):
-        can_sends.append(hyundaicanfd.create_lfahda_cluster(self.packer, self.CAN, CC.enabled))
->>>>>>> b5f6d5c4
 
       # blinkers
       if lka_steering and self.CP.flags & HyundaiFlags.ENABLE_BLINKERS:
