--- conflicted
+++ resolved
@@ -142,12 +142,8 @@
 
   @staticmethod
   def init(CP, can_recv, can_send):
-<<<<<<< HEAD
-    if CP.openpilotLongitudinalControl and not ((CP.flags & HyundaiFlags.CANFD_CAMERA_SCC.value) or
+    if CP.openpilotLongitudinalControl and not ((CP.flags & (HyundaiFlags.CANFD_CAMERA_SCC | HyundaiFlags.CAMERA_SCC)) or
                                                 (CP.sunnypilotFlags & HyundaiFlagsSP.ENHANCED_SCC.value)):
-=======
-    if CP.openpilotLongitudinalControl and not (CP.flags & (HyundaiFlags.CANFD_CAMERA_SCC | HyundaiFlags.CAMERA_SCC)):
->>>>>>> fd8471dc
       addr, bus = 0x7d0, 0
       if CP.flags & HyundaiFlags.CANFD_HDA2.value:
         addr, bus = 0x730, CanBus(CP).ECAN
