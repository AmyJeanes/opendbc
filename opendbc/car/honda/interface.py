--- conflicted
+++ resolved
@@ -179,11 +179,6 @@
       ret.lateralParams.torqueBP, ret.lateralParams.torqueV = [[0, 4096], [0, 4096]]  # TODO: determine if there is a dead zone at the top end
       ret.lateralTuning.pid.kpV, ret.lateralTuning.pid.kiV = [[0.6], [0.18]] # TODO: can probably use some tuning
 
-<<<<<<< HEAD
-    # TODO-SP: remove when https://github.com/commaai/opendbc/pull/2687 is merged
-    elif candidate == CAR.HONDA_CLARITY:
-      pass
-=======
     elif candidate == CAR.HONDA_ODYSSEY_5G_MMR:
       # Stock camera sends up to 2560 during LKA operation and up to 3840 during RDM operation
       # Steer motor torque does rise a little above 2560, but not linearly, RDM also applies one-sided brake drag
@@ -195,7 +190,10 @@
       if not ret.openpilotLongitudinalControl:
         # When using stock ACC, the radar intercepts and filters steering commands the EPS would otherwise accept
         ret.minSteerSpeed = 70. * CV.KPH_TO_MS
->>>>>>> 4170d7d8
+
+    # TODO-SP: remove when https://github.com/commaai/opendbc/pull/2687 is merged
+    elif candidate == CAR.HONDA_CLARITY:
+      pass
 
     else:
       ret.steerActuatorDelay = 0.15
