#!/usr/bin/env python3
import numpy as np
from opendbc.car import get_safety_config, structs, uds
from opendbc.car.common.conversions import Conversions as CV
from opendbc.car.disable_ecu import disable_ecu
from opendbc.car.honda.hondacan import CanBus
from opendbc.car.honda.values import CarControllerParams, HondaFlags, CAR, HONDA_BOSCH, HONDA_BOSCH_CANFD, \
                                                 HONDA_NIDEC_ALT_SCM_MESSAGES, HONDA_BOSCH_RADARLESS, HondaSafetyFlags
from opendbc.car.honda.carcontroller import CarController
from opendbc.car.honda.carstate import CarState
from opendbc.car.honda.radar_interface import RadarInterface
from opendbc.car.interfaces import CarInterfaceBase

TransmissionType = structs.CarParams.TransmissionType


class CarInterface(CarInterfaceBase):
  CarState = CarState
  CarController = CarController
  RadarInterface = RadarInterface

  @staticmethod
  def get_pid_accel_limits(CP, current_speed, cruise_speed):
    if CP.carFingerprint in HONDA_BOSCH:
      return CarControllerParams.BOSCH_ACCEL_MIN, CarControllerParams.BOSCH_ACCEL_MAX
    else:
      # NIDECs don't allow acceleration near cruise_speed,
      # so limit limits of pid to prevent windup
      ACCEL_MAX_VALS = [CarControllerParams.NIDEC_ACCEL_MAX, 0.2]
      ACCEL_MAX_BP = [cruise_speed - 2., cruise_speed - .2]
      return CarControllerParams.NIDEC_ACCEL_MIN, np.interp(current_speed, ACCEL_MAX_BP, ACCEL_MAX_VALS)

  @staticmethod
  def _get_params(ret: structs.CarParams, candidate, fingerprint, car_fw, alpha_long, is_release, docs) -> structs.CarParams:
    ret.brand = "honda"

    CAN = CanBus(ret, fingerprint)

    # Recent test route is needed to undashcam these cars
    ret.dashcamOnly = candidate in HONDA_BOSCH_CANFD

    if candidate in HONDA_BOSCH:
      cfgs = [get_safety_config(structs.CarParams.SafetyModel.hondaBosch)]
      if candidate in HONDA_BOSCH_CANFD and CAN.pt >= 4:
        cfgs.insert(0, get_safety_config(structs.CarParams.SafetyModel.noOutput))
      ret.safetyConfigs = cfgs

      ret.radarUnavailable = True
      # Disable the radar and let openpilot control longitudinal
      # WARNING: THIS DISABLES AEB!
      # If Bosch radarless, this blocks ACC messages from the camera
      # TODO: get radar disable working on Bosch CANFD
      ret.alphaLongitudinalAvailable = candidate not in HONDA_BOSCH_CANFD
      ret.openpilotLongitudinalControl = alpha_long
      ret.pcmCruise = not ret.openpilotLongitudinalControl
    else:
      ret.safetyConfigs = [get_safety_config(structs.CarParams.SafetyModel.hondaNidec)]
      ret.openpilotLongitudinalControl = True

      ret.pcmCruise = True

    if candidate == CAR.HONDA_CRV_5G:
      ret.enableBsm = 0x12f8bfa7 in fingerprint[CAN.radar]

    # Detect Bosch cars with new HUD msgs
    if any(0x33DA in f for f in fingerprint.values()):
      ret.flags |= HondaFlags.BOSCH_EXT_HUD.value

    if 0x1C2 in fingerprint[CAN.pt]:
      ret.flags |= HondaFlags.HAS_EPB.value

    if ret.flags & HondaFlags.ALLOW_MANUAL_TRANS and all(msg not in fingerprint[CAN.pt] for msg in (0x191, 0x1A3)):
      # Manual transmission support for allowlisted cars only, to prevent silent fall-through on auto-detection failures
      ret.transmissionType = TransmissionType.manual
    elif 0x191 in fingerprint[CAN.pt] and candidate != CAR.ACURA_RDX:
      # Traditional CVTs, gearshift position in GEARBOX_CVT
      ret.transmissionType = TransmissionType.cvt
    else:
      # Traditional autos, direct-drive EVs and eCVTs, gearshift position in GEARBOX_AUTO
      ret.transmissionType = TransmissionType.automatic

    # Certain Hondas have an extra steering sensor at the bottom of the steering rack,
    # which improves controls quality as it removes the steering column torsion from feedback.
    # Tire stiffness factor fictitiously lower if it includes the steering column torsion effect.
    # For modeling details, see p.198-200 in "The Science of Vehicle Dynamics (2014), M. Guiggiani"
    ret.lateralParams.torqueBP, ret.lateralParams.torqueV = [[0], [0]]
    ret.lateralTuning.pid.kiBP, ret.lateralTuning.pid.kpBP = [[0.], [0.]]
    ret.lateralTuning.pid.kf = 0.00006  # conservative feed-forward

    if candidate in HONDA_BOSCH:
      ret.longitudinalActuatorDelay = 0.5 # s
      if candidate in HONDA_BOSCH_RADARLESS:
        ret.stopAccel = CarControllerParams.BOSCH_ACCEL_MIN  # stock uses -4.0 m/s^2 once stopped but limited by safety model
    else:
      # default longitudinal tuning for all hondas
      ret.longitudinalTuning.kiBP = [0., 5., 35.]
      ret.longitudinalTuning.kiV = [1.2, 0.8, 0.5]

    eps_modified = False
    for fw in car_fw:
      if fw.ecu == "eps" and b"," in fw.fwVersion:
        eps_modified = True

    if candidate == CAR.HONDA_CIVIC:
      if eps_modified:
        # stock request input values:     0x0000, 0x00DE, 0x014D, 0x01EF, 0x0290, 0x0377, 0x0454, 0x0610, 0x06EE
        # stock request output values:    0x0000, 0x0917, 0x0DC5, 0x1017, 0x119F, 0x140B, 0x1680, 0x1680, 0x1680
        # modified request output values: 0x0000, 0x0917, 0x0DC5, 0x1017, 0x119F, 0x140B, 0x1680, 0x2880, 0x3180
        # stock filter output values:     0x009F, 0x0108, 0x0108, 0x0108, 0x0108, 0x0108, 0x0108, 0x0108, 0x0108
        # modified filter output values:  0x009F, 0x0108, 0x0108, 0x0108, 0x0108, 0x0108, 0x0108, 0x0400, 0x0480
        # note: max request allowed is 4096, but request is capped at 3840 in firmware, so modifications result in 2x max
        ret.lateralParams.torqueBP, ret.lateralParams.torqueV = [[0, 2560, 8000], [0, 2560, 3840]]
        ret.lateralTuning.pid.kpV, ret.lateralTuning.pid.kiV = [[0.3], [0.1]]
      else:
        ret.lateralParams.torqueBP, ret.lateralParams.torqueV = [[0, 2560], [0, 2560]]
        ret.lateralTuning.pid.kpV, ret.lateralTuning.pid.kiV = [[1.1], [0.33]]

    elif candidate in (CAR.HONDA_CIVIC_BOSCH, CAR.HONDA_CIVIC_BOSCH_DIESEL):
      ret.lateralParams.torqueBP, ret.lateralParams.torqueV = [[0, 4096], [0, 4096]]  # TODO: determine if there is a dead zone at the top end
      ret.lateralTuning.pid.kpV, ret.lateralTuning.pid.kiV = [[0.8], [0.24]]

    elif candidate == CAR.HONDA_CIVIC_2022:
      ret.lateralParams.torqueBP, ret.lateralParams.torqueV = [[0, 4096], [0, 4096]]  # TODO: determine if there is a dead zone at the top end
      ret.lateralTuning.pid.kpBP, ret.lateralTuning.pid.kpV = [[0, 10], [0.05, 0.5]]
      ret.lateralTuning.pid.kiBP, ret.lateralTuning.pid.kiV = [[0, 10], [0.0125, 0.125]]

    elif candidate == CAR.HONDA_ACCORD:
      ret.lateralParams.torqueBP, ret.lateralParams.torqueV = [[0, 4096], [0, 4096]]  # TODO: determine if there is a dead zone at the top end

      if eps_modified:
        ret.lateralTuning.pid.kpV, ret.lateralTuning.pid.kiV = [[0.3], [0.09]]
      else:
        ret.lateralTuning.pid.kpV, ret.lateralTuning.pid.kiV = [[0.6], [0.18]]

    elif candidate == CAR.ACURA_ILX:
      ret.lateralParams.torqueBP, ret.lateralParams.torqueV = [[0, 3840], [0, 3840]]  # TODO: determine if there is a dead zone at the top end
      ret.lateralTuning.pid.kpV, ret.lateralTuning.pid.kiV = [[0.8], [0.24]]

    elif candidate in (CAR.HONDA_CRV, CAR.HONDA_CRV_EU):
      ret.lateralParams.torqueBP, ret.lateralParams.torqueV = [[0, 1000], [0, 1000]]  # TODO: determine if there is a dead zone at the top end
      ret.lateralTuning.pid.kpV, ret.lateralTuning.pid.kiV = [[0.8], [0.24]]
      ret.wheelSpeedFactor = 1.025

    elif candidate == CAR.HONDA_CRV_5G:
      if eps_modified:
        # stock request input values:     0x0000, 0x00DB, 0x01BB, 0x0296, 0x0377, 0x0454, 0x0532, 0x0610, 0x067F
        # stock request output values:    0x0000, 0x0500, 0x0A15, 0x0E6D, 0x1100, 0x1200, 0x129A, 0x134D, 0x1400
        # modified request output values: 0x0000, 0x0500, 0x0A15, 0x0E6D, 0x1100, 0x1200, 0x1ACD, 0x239A, 0x2800
        ret.lateralParams.torqueBP, ret.lateralParams.torqueV = [[0, 2560, 10000], [0, 2560, 3840]]
        ret.lateralTuning.pid.kpV, ret.lateralTuning.pid.kiV = [[0.21], [0.07]]
      else:
        ret.lateralParams.torqueBP, ret.lateralParams.torqueV = [[0, 3840], [0, 3840]]
        ret.lateralTuning.pid.kpV, ret.lateralTuning.pid.kiV = [[0.64], [0.192]]
      ret.wheelSpeedFactor = 1.025

    elif candidate == CAR.HONDA_CRV_HYBRID:
      ret.lateralParams.torqueBP, ret.lateralParams.torqueV = [[0, 4096], [0, 4096]]  # TODO: determine if there is a dead zone at the top end
      ret.lateralTuning.pid.kpV, ret.lateralTuning.pid.kiV = [[0.6], [0.18]]
      ret.wheelSpeedFactor = 1.025

    elif candidate == CAR.HONDA_FIT:
      ret.lateralParams.torqueBP, ret.lateralParams.torqueV = [[0, 4096], [0, 4096]]  # TODO: determine if there is a dead zone at the top end
      ret.lateralTuning.pid.kpV, ret.lateralTuning.pid.kiV = [[0.2], [0.05]]

    elif candidate == CAR.HONDA_FREED:
      ret.lateralParams.torqueBP, ret.lateralParams.torqueV = [[0, 4096], [0, 4096]]
      ret.lateralTuning.pid.kpV, ret.lateralTuning.pid.kiV = [[0.2], [0.05]]

    elif candidate in (CAR.HONDA_HRV, CAR.HONDA_HRV_3G):
      ret.lateralParams.torqueBP, ret.lateralParams.torqueV = [[0, 4096], [0, 4096]]
      if candidate == CAR.HONDA_HRV:
        ret.lateralTuning.pid.kpV, ret.lateralTuning.pid.kiV = [[0.16], [0.025]]
        ret.wheelSpeedFactor = 1.025
      else:
        ret.lateralTuning.pid.kpV, ret.lateralTuning.pid.kiV = [[0.8], [0.24]]  # TODO: can probably use some tuning

    elif candidate == CAR.ACURA_RDX:
      ret.lateralParams.torqueBP, ret.lateralParams.torqueV = [[0, 1000], [0, 1000]]  # TODO: determine if there is a dead zone at the top end
      ret.lateralTuning.pid.kpV, ret.lateralTuning.pid.kiV = [[0.8], [0.24]]

    elif candidate == CAR.ACURA_RDX_3G:
      ret.lateralParams.torqueBP, ret.lateralParams.torqueV = [[0, 3840], [0, 3840]]
      ret.lateralTuning.pid.kpV, ret.lateralTuning.pid.kiV = [[0.2], [0.06]]

    elif candidate == CAR.HONDA_ODYSSEY:
      ret.lateralTuning.pid.kpV, ret.lateralTuning.pid.kiV = [[0.28], [0.08]]
      ret.lateralParams.torqueBP, ret.lateralParams.torqueV = [[0, 4096], [0, 4096]]  # TODO: determine if there is a dead zone at the top end

    elif candidate in (CAR.HONDA_PILOT, CAR.HONDA_PILOT_4G):
      ret.lateralParams.torqueBP, ret.lateralParams.torqueV = [[0, 4096], [0, 4096]]  # TODO: determine if there is a dead zone at the top end
      ret.lateralTuning.pid.kpV, ret.lateralTuning.pid.kiV = [[0.38], [0.11]]

    elif candidate == CAR.HONDA_RIDGELINE:
      ret.lateralParams.torqueBP, ret.lateralParams.torqueV = [[0, 4096], [0, 4096]]  # TODO: determine if there is a dead zone at the top end
      ret.lateralTuning.pid.kpV, ret.lateralTuning.pid.kiV = [[0.38], [0.11]]

    elif candidate == CAR.HONDA_INSIGHT:
      ret.lateralParams.torqueBP, ret.lateralParams.torqueV = [[0, 4096], [0, 4096]]  # TODO: determine if there is a dead zone at the top end
      ret.lateralTuning.pid.kpV, ret.lateralTuning.pid.kiV = [[0.6], [0.18]]

    elif candidate == CAR.HONDA_E:
      ret.lateralParams.torqueBP, ret.lateralParams.torqueV = [[0, 4096], [0, 4096]]  # TODO: determine if there is a dead zone at the top end
      ret.lateralTuning.pid.kpV, ret.lateralTuning.pid.kiV = [[0.6], [0.18]] # TODO: can probably use some tuning

    else:
      raise ValueError(f"unsupported car {candidate}")

    # These cars use alternate user brake msg (0x1BE)
    # TODO: Only detect feature for Accord/Accord Hybrid, not all Bosch DBCs have BRAKE_MODULE
    if 0x1BE in fingerprint[CAN.pt] and candidate in (CAR.HONDA_ACCORD, CAR.HONDA_HRV_3G):
      ret.flags |= HondaFlags.BOSCH_ALT_BRAKE.value

    if ret.flags & HondaFlags.BOSCH_ALT_BRAKE:
      ret.safetyConfigs[-1].safetyParam |= HondaSafetyFlags.ALT_BRAKE.value

    # These cars use alternate SCM messages (SCM_FEEDBACK AND SCM_BUTTON)
    if candidate in HONDA_NIDEC_ALT_SCM_MESSAGES:
      ret.safetyConfigs[-1].safetyParam |= HondaSafetyFlags.NIDEC_ALT.value

    if ret.openpilotLongitudinalControl and candidate in HONDA_BOSCH:
      ret.safetyConfigs[-1].safetyParam |= HondaSafetyFlags.BOSCH_LONG.value

    if candidate in HONDA_BOSCH_RADARLESS:
      ret.safetyConfigs[-1].safetyParam |= HondaSafetyFlags.RADARLESS.value

    # min speed to enable ACC. if car can do stop and go, then set enabling speed
    # to a negative value, so it won't matter. Otherwise, add 0.5 mph margin to not
    # conflict with PCM acc
    ret.autoResumeSng = candidate in (HONDA_BOSCH | {CAR.HONDA_CIVIC})
    ret.minEnableSpeed = -1. if ret.autoResumeSng else 25.51 * CV.MPH_TO_MS

    ret.steerActuatorDelay = 0.1
    ret.steerLimitTimer = 0.8
    ret.radarDelay = 0.1

    return ret

  @staticmethod
<<<<<<< HEAD
  def init(CP, CP_SP, can_recv, can_send):
=======
  def init(CP, can_recv, can_send, communication_control=None):
>>>>>>> 87580630
    if CP.carFingerprint in (HONDA_BOSCH - HONDA_BOSCH_RADARLESS) and CP.openpilotLongitudinalControl:
      # 0x80 silences response
      if communication_control is None:
        communication_control = bytes([uds.SERVICE_TYPE.COMMUNICATION_CONTROL, 0x80 | uds.CONTROL_TYPE.DISABLE_RX_DISABLE_TX,
                                       uds.MESSAGE_TYPE.NORMAL_AND_NETWORK_MANAGEMENT])
      disable_ecu(can_recv, can_send, bus=CanBus(CP).pt, addr=0x18DAB0F1, com_cont_req=communication_control)

  @staticmethod
  def deinit(CP, can_recv, can_send):
    communication_control = bytes([uds.SERVICE_TYPE.COMMUNICATION_CONTROL, 0x80 | uds.CONTROL_TYPE.ENABLE_RX_ENABLE_TX,
                                   uds.MESSAGE_TYPE.NORMAL_AND_NETWORK_MANAGEMENT])
    CarInterface.init(CP, can_recv, can_send, communication_control)<|MERGE_RESOLUTION|>--- conflicted
+++ resolved
@@ -236,11 +236,7 @@
     return ret
 
   @staticmethod
-<<<<<<< HEAD
-  def init(CP, CP_SP, can_recv, can_send):
-=======
-  def init(CP, can_recv, can_send, communication_control=None):
->>>>>>> 87580630
+  def init(CP, CP_SP, can_recv, can_send, communication_control=None):
     if CP.carFingerprint in (HONDA_BOSCH - HONDA_BOSCH_RADARLESS) and CP.openpilotLongitudinalControl:
       # 0x80 silences response
       if communication_control is None:
