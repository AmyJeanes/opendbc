""" AUTO-FORMATTED USING opendbc/car/debug/format_fingerprints.py, EDIT STRUCTURE THERE."""
from opendbc.car.structs import CarParams
from opendbc.car.tesla.values import CAR

Ecu = CarParams.Ecu

FW_VERSIONS = {
  CAR.TESLA_MODEL_3: {
    (Ecu.eps, 0x730, None): [
      b'TeM3_E014p10_0.0.0 (16),E014.17.00',
      b'TeM3_E014p10_0.0.0 (16),EL014.17.00',
      b'TeM3_ES014p11_0.0.0 (25),ES014.19.0',
      b'TeMYG4_DCS_Update_0.0.0 (13),E4014.28.1',
      b'TeMYG4_DCS_Update_0.0.0 (9),E4014.26.0',
      b'TeMYG4_Legacy3Y_0.0.0 (2),E4015.02.0',
      b'TeMYG4_Legacy3Y_0.0.0 (5),E4015.03.2',
      b'TeMYG4_Main_0.0.0 (59),E4H014.29.0',
      b'TeMYG4_Main_0.0.0 (65),E4H015.01.0',
      b'TeMYG4_Main_0.0.0 (67),E4H015.02.1',
      b'TeMYG4_SingleECU_0.0.0 (33),E4S014.27',
    ],
  },
  CAR.TESLA_MODEL_Y: {
    (Ecu.eps, 0x730, None): [
      b'TeM3_E014p10_0.0.0 (16),Y002.18.00',
      b'TeM3_E014p10_0.0.0 (16),YP002.18.00',
      b'TeM3_ES014p11_0.0.0 (16),YS002.17',
      b'TeM3_ES014p11_0.0.0 (25),YS002.19.0',
      b'TeMYG4_DCS_Update_0.0.0 (13),Y4002.27.1',
      b'TeMYG4_DCS_Update_0.0.0 (13),Y4P002.27.1',
      b'TeMYG4_DCS_Update_0.0.0 (9),Y4P002.25.0',
      b'TeMYG4_Legacy3Y_0.0.0 (2),Y4003.02.0',
      b'TeMYG4_Legacy3Y_0.0.0 (2),Y4P003.02.0',
      b'TeMYG4_Legacy3Y_0.0.0 (5),Y4003.03.2',
      b'TeMYG4_Legacy3Y_0.0.0 (5),Y4P003.03.2',
      b'TeMYG4_SingleECU_0.0.0 (28),Y4S002.23.0',
      b'TeMYG4_SingleECU_0.0.0 (33),Y4S002.26',
    ],
  },
<<<<<<< HEAD
  CAR.TESLA_MODEL_S_RAVEN: {
    (Ecu.eps, 0x730, None): [
      b'SX_0.0.0 (99),S013.7',
      b'SX_0.0.0 (99),SR013.7',
    ],
  },
  CAR.TESLA_MODEL_S_HW2: {
   (Ecu.eps, 0x730, None): [
     b'\x10#\x01',
   ],
 },
=======
  CAR.TESLA_MODEL_X: {
    (Ecu.eps, 0x730, None): [
      b'TeM3_SP_XP002p2_0.0.0 (23),XPR003.6.0',
    ],
  }
>>>>>>> 42779801
}<|MERGE_RESOLUTION|>--- conflicted
+++ resolved
@@ -37,23 +37,20 @@
       b'TeMYG4_SingleECU_0.0.0 (33),Y4S002.26',
     ],
   },
-<<<<<<< HEAD
-  CAR.TESLA_MODEL_S_RAVEN: {
-    (Ecu.eps, 0x730, None): [
-      b'SX_0.0.0 (99),S013.7',
-      b'SX_0.0.0 (99),SR013.7',
-    ],
-  },
-  CAR.TESLA_MODEL_S_HW2: {
-   (Ecu.eps, 0x730, None): [
-     b'\x10#\x01',
-   ],
- },
-=======
   CAR.TESLA_MODEL_X: {
     (Ecu.eps, 0x730, None): [
       b'TeM3_SP_XP002p2_0.0.0 (23),XPR003.6.0',
     ],
-  }
->>>>>>> 42779801
+  },
+    CAR.TESLA_MODEL_S_RAVEN: {
+        (Ecu.eps, 0x730, None): [
+            b'SX_0.0.0 (99),S013.7',
+            b'SX_0.0.0 (99),SR013.7',
+        ],
+    },
+    CAR.TESLA_MODEL_S_HW2: {
+        (Ecu.eps, 0x730, None): [
+            b'\x10#\x01',
+        ],
+    },
 }