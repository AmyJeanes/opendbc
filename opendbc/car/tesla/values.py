--- conflicted
+++ resolved
@@ -55,7 +55,10 @@
      ],
     CarSpecs(mass=2072., wheelbase=2.890, steerRatio=12.0),
   )
-<<<<<<< HEAD
+  TESLA_MODEL_X = TeslaPlatformConfig(
+    [TeslaCarDocsHW4("Tesla Model X (with HW4) 2024")],
+    CarSpecs(mass=2495., wheelbase=2.960, steerRatio=12.0),
+  )
   TESLA_MODEL_S_HW2 = TeslaPlatformConfig(
     [CarDocs("Tesla Model S HW2", "All")],
     CarSpecs(mass=2100., wheelbase=2.959, steerRatio=15.0),
@@ -75,11 +78,6 @@
       Bus.pt: 'tesla_powertrain',
       Bus.radar: 'tesla_radar_continental_generated',
     },
-=======
-  TESLA_MODEL_X = TeslaPlatformConfig(
-    [TeslaCarDocsHW4("Tesla Model X (with HW4) 2024")],
-    CarSpecs(mass=2495., wheelbase=2.960, steerRatio=12.0),
->>>>>>> 42779801
   )
 
 
@@ -149,11 +147,11 @@
 
 
 class TeslaFlags(IntFlag):
-  NO_SDM1 = 1
-
-
-LEGACY_CARS = (CAR.TESLA_MODEL_S_HW2, CAR.TESLA_MODEL_S_RAVEN)
+  LONG_CONTROL = 1
+  NO_SDM1 = 2
 
 DBC = CAR.create_dbc_map()
 
-STEER_THRESHOLD = 1+STEER_THRESHOLD = 1
+
+LEGACY_CARS = (CAR.TESLA_MODEL_S_HW2, CAR.TESLA_MODEL_S_RAVEN)