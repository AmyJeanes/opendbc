--- conflicted
+++ resolved
@@ -205,18 +205,13 @@
     # Doors
     if self.CP.carFingerprint == CAR.TESLA_MODEL_X_HW1:
       ret.doorOpen = False
-<<<<<<< HEAD
-      ret.leftBlinker = False
-      ret.rightBlinker = False
-=======
->>>>>>> 1fc55b1a
     else:
       DOORS = ["DOOR_STATE_FL", "DOOR_STATE_FR", "DOOR_STATE_RL", "DOOR_STATE_RR", "DOOR_STATE_FrontTrunk", "BOOT_STATE"]
       ret.doorOpen = any((self.can_defines["GTW_carState"][door].get(int(cp_chassis.vl["GTW_carState"][door]), "OPEN") == "OPEN") for door in DOORS)
 
-      # Blinkers
-      ret.leftBlinker = cp_chassis.vl["GTW_carState"]["BC_indicatorLStatus"] == 1
-      ret.rightBlinker = cp_chassis.vl["GTW_carState"]["BC_indicatorRStatus"] == 1
+    # Blinkers
+    ret.leftBlinker = cp_chassis.vl["GTW_carState"]["BC_indicatorLStatus"] == 1
+    ret.rightBlinker = cp_chassis.vl["GTW_carState"]["BC_indicatorRStatus"] == 1
 
     # Seatbelt
     if self.CP.carFingerprint == CAR.TESLA_MODEL_X_HW1:
