import numpy as np
from opendbc.can import CANPacker
from opendbc.car import Bus
from opendbc.car.lateral import apply_steer_angle_limits_vm
from opendbc.car.interfaces import CarControllerBase
from opendbc.car.tesla.teslacan import TeslaCAN
from opendbc.car.tesla.teslacan_raven import TeslaCANRaven
from opendbc.car.tesla.values import CANBUS, CarControllerParams, LEGACY_CARS, CAR
from opendbc.car.vehicle_model import VehicleModel


def get_safety_CP():
  # We use the TESLA_MODEL_Y platform for lateral limiting to match safety
  # A Model 3 at 40 m/s using the Model Y limits sees a <0.3% difference in max angle (from curvature factor)
  from opendbc.car.tesla.interface import CarInterface
  return CarInterface.get_non_essential_params("TESLA_MODEL_Y")

class CarController(CarControllerBase):
  def __init__(self, dbc_names, CP):
    super().__init__(dbc_names, CP)
    self.apply_angle_last = 0
    self.packer = CANPacker(dbc_names[Bus.party])
    self.tesla_can = TeslaCAN(self.packer)

    # Vehicle model used for lateral limiting
    self.VM = VehicleModel(get_safety_CP())

    if CP.carFingerprint in LEGACY_CARS:
      if CP.carFingerprint == CAR.TESLA_MODEL_S_HW1:
        CANBUS.powertrain = CANBUS.party
        CANBUS.autopilot_powertrain = CANBUS.autopilot_party

      self.packers = {CANBUS.party: CANPacker(dbc_names[Bus.party]), CANBUS.powertrain: CANPacker(dbc_names[Bus.pt])}
      self.tesla_can = TeslaCANRaven(self.packers)
      from opendbc.car.tesla.interface import CarInterface
      self.VM = VehicleModel(CarInterface.get_non_essential_params("TESLA_MODEL_S_HW3"))

  def update(self, CC, CS, now_nanos):
    actuators = CC.actuators
    can_sends = []

    # Tesla EPS enforces disabling steering on heavy lateral override force.
    # When enabling in a tight curve, we wait until user reduces steering force to start steering.
    # Canceling is done on rising edge and is handled generically with CC.cruiseControl.cancel
    lat_active = CC.latActive and CS.hands_on_level < 3

    if self.frame % 2 == 0:
      # Angular rate limit based on speed
<<<<<<< HEAD
      self.apply_angle_last = apply_tesla_steer_angle_limits(actuators.steeringAngleDeg, self.apply_angle_last, CS.out.vEgoRaw,
                                                             CS.out.steeringAngleDeg, lat_active,
                                                             CarControllerParams.ANGLE_LIMITS, self.VM)
      if self.CP.carFingerprint in LEGACY_CARS:
        cntr = (self.frame // 2) % 16
        can_sends.append(self.tesla_can.create_steering_control(cntr, self.apply_angle_last, lat_active))
      else:
        can_sends.append(self.tesla_can.create_steering_control(self.apply_angle_last, lat_active))

    if self.frame % 10 == 0 and self.CP.carFingerprint not in (CAR.TESLA_MODEL_S_HW1, ):
      cntr = (self.frame // 10) % 16
      can_sends.append(self.tesla_can.create_steering_allowed(cntr))
=======
      self.apply_angle_last = apply_steer_angle_limits_vm(actuators.steeringAngleDeg, self.apply_angle_last, CS.out.vEgoRaw, CS.out.steeringAngleDeg,
                                                          lat_active, CarControllerParams, self.VM)

      can_sends.append(self.tesla_can.create_steering_control(self.apply_angle_last, lat_active))

    if self.frame % 10 == 0:
      can_sends.append(self.tesla_can.create_steering_allowed())
>>>>>>> 6ea240e3

    # Longitudinal control
    if self.CP.openpilotLongitudinalControl:
      if self.frame % 4 == 0:
        state = 13 if CC.cruiseControl.cancel else 4  # 4=ACC_ON, 13=ACC_CANCEL_GENERIC_SILENT
        accel = float(np.clip(actuators.accel, CarControllerParams.ACCEL_MIN, CarControllerParams.ACCEL_MAX))
        cntr = (self.frame // 4) % 8
        can_sends.append(self.tesla_can.create_longitudinal_command(state, accel, cntr, CS.out.vEgo, CC.longActive))

    else:
      # Increment counter so cancel is prioritized even without openpilot longitudinal
      if CC.cruiseControl.cancel:
        cntr = (CS.das_control["DAS_controlCounter"] + 1) % 8
        can_sends.append(self.tesla_can.create_longitudinal_command(13, 0, cntr, CS.out.vEgo, False))

    # TODO: HUD control
    new_actuators = actuators.as_builder()
    new_actuators.steeringAngleDeg = self.apply_angle_last

    self.frame += 1
    return new_actuators, can_sends<|MERGE_RESOLUTION|>--- conflicted
+++ resolved
@@ -3,9 +3,8 @@
 from opendbc.car import Bus
 from opendbc.car.lateral import apply_steer_angle_limits_vm
 from opendbc.car.interfaces import CarControllerBase
-from opendbc.car.tesla.teslacan import TeslaCAN
-from opendbc.car.tesla.teslacan_raven import TeslaCANRaven
-from opendbc.car.tesla.values import CANBUS, CarControllerParams, LEGACY_CARS, CAR
+from opendbc.car.tesla.teslacan import TeslaCAN, TeslaCANRaven
+from opendbc.car.tesla.values import CarControllerParams, CANBUS, LEGACY_CARS, CAR
 from opendbc.car.vehicle_model import VehicleModel
 
 
@@ -14,6 +13,7 @@
   # A Model 3 at 40 m/s using the Model Y limits sees a <0.3% difference in max angle (from curvature factor)
   from opendbc.car.tesla.interface import CarInterface
   return CarInterface.get_non_essential_params("TESLA_MODEL_Y")
+
 
 class CarController(CarControllerBase):
   def __init__(self, dbc_names, CP):
@@ -46,28 +46,17 @@
 
     if self.frame % 2 == 0:
       # Angular rate limit based on speed
-<<<<<<< HEAD
-      self.apply_angle_last = apply_tesla_steer_angle_limits(actuators.steeringAngleDeg, self.apply_angle_last, CS.out.vEgoRaw,
-                                                             CS.out.steeringAngleDeg, lat_active,
-                                                             CarControllerParams.ANGLE_LIMITS, self.VM)
+      self.apply_angle_last = apply_steer_angle_limits_vm(actuators.steeringAngleDeg, self.apply_angle_last, CS.out.vEgoRaw, CS.out.steeringAngleDeg,
+                                                          lat_active, CarControllerParams, self.VM)
       if self.CP.carFingerprint in LEGACY_CARS:
         cntr = (self.frame // 2) % 16
         can_sends.append(self.tesla_can.create_steering_control(cntr, self.apply_angle_last, lat_active))
-      else:
+    else:
         can_sends.append(self.tesla_can.create_steering_control(self.apply_angle_last, lat_active))
 
     if self.frame % 10 == 0 and self.CP.carFingerprint not in (CAR.TESLA_MODEL_S_HW1, ):
       cntr = (self.frame // 10) % 16
       can_sends.append(self.tesla_can.create_steering_allowed(cntr))
-=======
-      self.apply_angle_last = apply_steer_angle_limits_vm(actuators.steeringAngleDeg, self.apply_angle_last, CS.out.vEgoRaw, CS.out.steeringAngleDeg,
-                                                          lat_active, CarControllerParams, self.VM)
-
-      can_sends.append(self.tesla_can.create_steering_control(self.apply_angle_last, lat_active))
-
-    if self.frame % 10 == 0:
-      can_sends.append(self.tesla_can.create_steering_allowed())
->>>>>>> 6ea240e3
 
     # Longitudinal control
     if self.CP.openpilotLongitudinalControl:
