--- conflicted
+++ resolved
@@ -411,11 +411,8 @@
     {SAFETY_FORD, &ford_hooks},
     {SAFETY_RIVIAN, &rivian_hooks},
     {SAFETY_TESLA, &tesla_hooks},
-<<<<<<< HEAD
+    {SAFETY_MG, &mg_hooks},
     {99U, &tesla_legacy_hooks},
-=======
-    {SAFETY_MG, &mg_hooks},
->>>>>>> 2d9d8cf1
 #ifdef CANFD
     {SAFETY_HYUNDAI_CANFD, &hyundai_canfd_hooks},
 #endif
