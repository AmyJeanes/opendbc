--- conflicted
+++ resolved
@@ -22,19 +22,11 @@
     cnt = msg->data[6] >> 5;
   } else if (msg->addr == 0x488U) {
     // Signal: DAS_steeringControlCounter
-<<<<<<< HEAD
-    cnt = GET_BYTE(msg, 2) & 0x0FU;
-  } else if ((addr == 0x257) || (addr == 0x118) || (addr == 0x145) || (addr == 0x286) || (addr == 0x311)) {
+    cnt = msg->data[2] & 0x0FU;
+  } else if ((msg->addr == 0x257U) || (msg->addr == 0x118U) || (msg->addr == 0x145U) || (msg->addr == 0x286U) || (msg->addr == 0x311U)) {
     // Signal: DI_speedCounter, DI_systemStatusCounter, ESP_statusCounter, DI_locStatusCounter, UI_warningCounter
-    cnt = GET_BYTE(msg, 1) & 0x0FU;
-  } else if (addr == 0x155) {
-=======
-    cnt = msg->data[2] & 0x0FU;
-  } else if ((msg->addr == 0x257U) || (msg->addr == 0x118U) || (msg->addr == 0x39dU) || (msg->addr == 0x286U) || (msg->addr == 0x311U)) {
-    // Signal: DI_speedCounter, DI_systemStatusCounter, IBST_statusCounter, DI_locStatusCounter, UI_warningCounter
     cnt = msg->data[1] & 0x0FU;
   } else if (msg->addr == 0x155U) {
->>>>>>> 88647104
     // Signal: ESP_wheelRotationCounter
     cnt = msg->data[6] >> 4;
   } else if (msg->addr == 0x370U) {
@@ -89,19 +81,11 @@
 static bool tesla_get_quality_flag_valid(const CANPacket_t *msg) {
 
   bool valid = false;
-<<<<<<< HEAD
-  if (addr == 0x155) {
-    valid = (GET_BYTE(msg, 5) & 0x1U) == 0x1U;  // ESP_wheelSpeedsQF
-  } else if (addr == 0x145) {
-    int user_brake_status = (GET_BYTE(msg, 3) & 0x60U) >> 5;
-    valid = (user_brake_status != 0) && (user_brake_status != 3);  // ESP_driverBrakeApply=NotInit_orOff, Faulty_SNA
-=======
   if (msg->addr == 0x155U) {
     valid = (msg->data[5] & 0x1U) == 0x1U;  // ESP_wheelSpeedsQF
-  } else if (msg->addr == 0x39dU) {
-    int user_brake_status = msg->data[2] & 0x03U;
-    valid = (user_brake_status != 0) && (user_brake_status != 3);  // IBST_driverBrakeApply=NOT_INIT_OR_OFF, FAULT
->>>>>>> 88647104
+  } else if (msg->addr == 0x145U) {
+    int user_brake_status = (msg->data[3] & 0x60U) >> 5;
+    valid = (user_brake_status != 0) && (user_brake_status != 3);  // ESP_driverBrakeApply=NotInit_orOff, Faulty_SNA
   } else {
   }
   return valid;
@@ -144,13 +128,8 @@
     }
 
     // Brake pressed
-<<<<<<< HEAD
-    if (addr == 0x145) {
-      brake_pressed = ((GET_BYTE(msg, 3) & 0x60U) >> 5) == 2U;
-=======
-    if (msg->addr == 0x39dU) {
-      brake_pressed = (msg->data[2] & 0x03U) == 2U;
->>>>>>> 88647104
+    if (msg->addr == 0x145U) {
+      brake_pressed = ((msg->data[3] & 0x60U) >> 5) == 2U;
     }
 
     // Cruise and Autopark/Summon state
