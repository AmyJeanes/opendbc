#pragma once

#include "safety_declarations.h"

typedef struct {
  const int EPS_2;
  const int ESP_1;
  const int ESP_8;
  const int ECM_5;
  const int DAS_3;
  const int DAS_6;
  const int LKAS_COMMAND;
  const int CRUISE_BUTTONS;
  const int LKAS_HEARTBIT;
  const int Center_Stack_1;
  const int Center_Stack_2;
  const int TRACTION_BUTTON;
} ChryslerAddrs;

typedef enum {
  CHRYSLER_RAM_DT,
  CHRYSLER_RAM_HD,
  CHRYSLER_PACIFICA,  // plus Jeep
} ChryslerPlatform;
static ChryslerPlatform chrysler_platform;
static const ChryslerAddrs *chrysler_addrs;

static uint32_t chrysler_get_checksum(const CANPacket_t *to_push) {
  int checksum_byte = GET_LEN(to_push) - 1U;
  return (uint8_t)(GET_BYTE(to_push, checksum_byte));
}

static uint32_t chrysler_compute_checksum(const CANPacket_t *to_push) {
  // TODO: clean this up
  // http://illmatics.com/Remote%20Car%20Hacking.pdf
  uint8_t checksum = 0xFFU;
  int len = GET_LEN(to_push);
  for (int j = 0; j < (len - 1); j++) {
    uint8_t shift = 0x80U;
    uint8_t curr = (uint8_t)GET_BYTE(to_push, j);
    for (int i=0; i<8; i++) {
      uint8_t bit_sum = curr & shift;
      uint8_t temp_chk = checksum & 0x80U;
      if (bit_sum != 0U) {
        bit_sum = 0x1C;
        if (temp_chk != 0U) {
          bit_sum = 1;
        }
        checksum = checksum << 1;
        temp_chk = checksum | 1U;
        bit_sum ^= temp_chk;
      } else {
        if (temp_chk != 0U) {
          bit_sum = 0x1D;
        }
        checksum = checksum << 1;
        bit_sum ^= checksum;
      }
      checksum = bit_sum;
      shift = shift >> 1;
    }
  }
  return (uint8_t)(~checksum);
}

static uint8_t chrysler_get_counter(const CANPacket_t *to_push) {
  return (uint8_t)(GET_BYTE(to_push, 6) >> 4);
}

static void chrysler_rx_hook(const CANPacket_t *to_push) {
  const int bus = GET_BUS(to_push);
  const int addr = GET_ADDR(to_push);

  // Measured EPS torque
  if ((bus == 0) && (addr == chrysler_addrs->EPS_2)) {
    int torque_meas_new = ((GET_BYTE(to_push, 4) & 0x7U) << 8) + GET_BYTE(to_push, 5) - 1024U;
    update_sample(&torque_meas, torque_meas_new);
  }

  // enter controls on rising edge of ACC, exit controls on ACC off
  const int das_3_bus = (chrysler_platform == CHRYSLER_PACIFICA) ? 0 : 2;
  if ((bus == das_3_bus) && (addr == chrysler_addrs->DAS_3)) {
    bool cruise_engaged = GET_BIT(to_push, 21U);
    pcm_cruise_check(cruise_engaged);
    acc_main_on = GET_BIT(to_push, 20U);
  }

  // TODO: use the same message for both
  // update vehicle moving
  if ((chrysler_platform != CHRYSLER_PACIFICA) && (bus == 0) && (addr == chrysler_addrs->ESP_8)) {
    vehicle_moving = ((GET_BYTE(to_push, 4) << 8) + GET_BYTE(to_push, 5)) != 0U;
  }
  if ((chrysler_platform == CHRYSLER_PACIFICA) && (bus == 0) && (addr == 514)) {
    int speed_l = (GET_BYTE(to_push, 0) << 4) + (GET_BYTE(to_push, 1) >> 4);
    int speed_r = (GET_BYTE(to_push, 2) << 4) + (GET_BYTE(to_push, 3) >> 4);
    vehicle_moving = (speed_l != 0) || (speed_r != 0);
  }

  // exit controls on rising edge of gas press
  if ((bus == 0) && (addr == chrysler_addrs->ECM_5)) {
    gas_pressed = GET_BYTE(to_push, 0U) != 0U;
  }

  // exit controls on rising edge of brake press
  if ((bus == 0) && (addr == chrysler_addrs->ESP_1)) {
    brake_pressed = ((GET_BYTE(to_push, 0U) & 0xFU) >> 2U) == 1U;
  }
<<<<<<< HEAD

  if ((chrysler_platform == CHRYSLER_PACIFICA) && (bus == 0) && (addr == chrysler_addrs->TRACTION_BUTTON)) {
    mads_button_press = GET_BIT(to_push, 53U) ? MADS_BUTTON_PRESSED : MADS_BUTTON_NOT_PRESSED;
  }

  if ((chrysler_platform != CHRYSLER_PACIFICA) && (bus == 0)) {
    if (addr == chrysler_addrs->Center_Stack_1) {
      mads_button_press = GET_BIT(to_push, 53U) ? MADS_BUTTON_PRESSED : MADS_BUTTON_NOT_PRESSED;
    }
    if (addr == chrysler_addrs->Center_Stack_2) {
      mads_button_press = GET_BIT(to_push, 57U) ? MADS_BUTTON_PRESSED : MADS_BUTTON_NOT_PRESSED;
    }
  }

  generic_rx_checks((bus == 0) && (addr == chrysler_addrs->LKAS_COMMAND));
=======
>>>>>>> eca69698
}

static bool chrysler_tx_hook(const CANPacket_t *to_send) {
  const TorqueSteeringLimits CHRYSLER_STEERING_LIMITS = {
    .max_steer = 261,
    .max_rt_delta = 112,
    .max_rt_interval = 250000,
    .max_rate_up = 3,
    .max_rate_down = 3,
    .max_torque_error = 80,
    .type = TorqueMotorLimited,
  };

  const TorqueSteeringLimits CHRYSLER_RAM_DT_STEERING_LIMITS = {
    .max_steer = 350,
    .max_rt_delta = 112,
    .max_rt_interval = 250000,
    .max_rate_up = 6,
    .max_rate_down = 6,
    .max_torque_error = 80,
    .type = TorqueMotorLimited,
  };

  const TorqueSteeringLimits CHRYSLER_RAM_HD_STEERING_LIMITS = {
    .max_steer = 361,
    .max_rt_delta = 182,
    .max_rt_interval = 250000,
    .max_rate_up = 14,
    .max_rate_down = 14,
    .max_torque_error = 80,
    .type = TorqueMotorLimited,
  };

  bool tx = true;
  int addr = GET_ADDR(to_send);

  // STEERING
  if (addr == chrysler_addrs->LKAS_COMMAND) {
    int start_byte = (chrysler_platform == CHRYSLER_PACIFICA) ? 0 : 1;
    int desired_torque = ((GET_BYTE(to_send, start_byte) & 0x7U) << 8) | GET_BYTE(to_send, start_byte + 1);
    desired_torque -= 1024;

    const TorqueSteeringLimits limits = (chrysler_platform == CHRYSLER_PACIFICA) ? CHRYSLER_STEERING_LIMITS :
                                        (chrysler_platform == CHRYSLER_RAM_DT) ? CHRYSLER_RAM_DT_STEERING_LIMITS : CHRYSLER_RAM_HD_STEERING_LIMITS;

    bool steer_req = (chrysler_platform == CHRYSLER_PACIFICA) ? GET_BIT(to_send, 4U) : (GET_BYTE(to_send, 3) & 0x7U) == 2U;
    if (steer_torque_cmd_checks(desired_torque, steer_req, limits)) {
      tx = false;
    }
  }

  // FORCE CANCEL: only the cancel button press is allowed
  if (addr == chrysler_addrs->CRUISE_BUTTONS) {
    const bool is_cancel = GET_BYTE(to_send, 0) == 1U;
    const bool is_resume = GET_BYTE(to_send, 0) == 0x10U;
    const bool allowed = is_cancel || (is_resume && controls_allowed);
    if (!allowed) {
      tx = false;
    }
  }

  return tx;
}

static bool chrysler_fwd_hook(int bus_num, int addr) {
  bool block_msg = false;

  // forward all messages from camera except LKAS messages
<<<<<<< HEAD
  const bool is_lkas_heartbit = (addr == chrysler_addrs->LKAS_HEARTBIT) && (chrysler_platform == CHRYSLER_PACIFICA);
  const bool is_lkas = ((addr == chrysler_addrs->LKAS_COMMAND) || (addr == chrysler_addrs->DAS_6) || is_lkas_heartbit);
  if ((bus_num == 2) && !is_lkas){
    bus_fwd = 0;
=======
  const bool is_lkas = ((addr == chrysler_addrs->LKAS_COMMAND) || (addr == chrysler_addrs->DAS_6));
  if ((bus_num == 2) && is_lkas){
    block_msg = true;
>>>>>>> eca69698
  }

  return block_msg;
}

static safety_config chrysler_init(uint16_t param) {

  const uint32_t CHRYSLER_PARAM_RAM_DT = 1U;  // set for Ram DT platform

  // CAN messages for Chrysler/Jeep platforms
  static const ChryslerAddrs CHRYSLER_ADDRS = {
    .EPS_2            = 0x220,  // EPS driver input torque
    .ESP_1            = 0x140,  // Brake pedal and vehicle speed
    .ESP_8            = 0x11C,  // Brake pedal and vehicle speed
    .ECM_5            = 0x22F,  // Throttle position sensor
    .DAS_3            = 0x1F4,  // ACC engagement states from DASM
    .DAS_6            = 0x2A6,  // LKAS HUD and auto headlight control from DASM
    .LKAS_COMMAND     = 0x292,  // LKAS controls from DASM
    .CRUISE_BUTTONS   = 0x23B,  // Cruise control buttons
    .LKAS_HEARTBIT    = 0x2D9,  // LKAS HEARTBIT from DASM
    .TRACTION_BUTTON  = 0x330,  // Traction control button
  };

  // CAN messages for the 5th gen RAM DT platform
  static const ChryslerAddrs CHRYSLER_RAM_DT_ADDRS = {
    .EPS_2            = 0x31,   // EPS driver input torque
    .ESP_1            = 0x83,   // Brake pedal and vehicle speed
    .ESP_8            = 0x79,   // Brake pedal and vehicle speed
    .ECM_5            = 0x9D,   // Throttle position sensor
    .DAS_3            = 0x99,   // ACC engagement states from DASM
    .DAS_6            = 0xFA,   // LKAS HUD and auto headlight control from DASM
    .LKAS_COMMAND     = 0xA6,   // LKAS controls from DASM
    .CRUISE_BUTTONS   = 0xB1,   // Cruise control buttons
    .Center_Stack_1   = 0xDD,   // Center stack buttons1
    .Center_Stack_2   = 0x28A,  // Center stack buttons2
  };

  static RxCheck chrysler_ram_dt_rx_checks[] = {
    {.msg = {{CHRYSLER_RAM_DT_ADDRS.EPS_2, 0, 8, .max_counter = 15U, .frequency = 100U}, { 0 }, { 0 }}},
    {.msg = {{CHRYSLER_RAM_DT_ADDRS.ESP_1, 0, 8, .max_counter = 15U, .frequency = 50U}, { 0 }, { 0 }}},
    {.msg = {{CHRYSLER_RAM_DT_ADDRS.ESP_8, 0, 8, .max_counter = 15U, .frequency = 50U}, { 0 }, { 0 }}},
    {.msg = {{CHRYSLER_RAM_DT_ADDRS.ECM_5, 0, 8, .max_counter = 15U, .frequency = 50U}, { 0 }, { 0 }}},
    {.msg = {{CHRYSLER_RAM_DT_ADDRS.DAS_3, 2, 8, .max_counter = 15U, .frequency = 50U}, { 0 }, { 0 }}},
  };

  static RxCheck chrysler_rx_checks[] = {
    {.msg = {{CHRYSLER_ADDRS.EPS_2, 0, 8, .max_counter = 15U, .frequency = 100U}, { 0 }, { 0 }}},
    {.msg = {{CHRYSLER_ADDRS.ESP_1, 0, 8, .max_counter = 15U, .frequency = 50U}, { 0 }, { 0 }}},
    //{.msg = {{ESP_8, 0, 8, .max_counter = 15U, .frequency = 50U}}},
    {.msg = {{514, 0, 8, .ignore_checksum = true, .ignore_counter = true, .frequency = 100U}, { 0 }, { 0 }}},
    {.msg = {{CHRYSLER_ADDRS.ECM_5, 0, 8, .max_counter = 15U, .frequency = 50U}, { 0 }, { 0 }}},
    {.msg = {{CHRYSLER_ADDRS.DAS_3, 0, 8, .max_counter = 15U, .frequency = 50U}, { 0 }, { 0 }}},
  };

  static const CanMsg CHRYSLER_TX_MSGS[] = {
<<<<<<< HEAD
    {CHRYSLER_ADDRS.CRUISE_BUTTONS, 0, 3},
    {CHRYSLER_ADDRS.LKAS_COMMAND, 0, 6},
    {CHRYSLER_ADDRS.DAS_6, 0, 8},
    {CHRYSLER_ADDRS.LKAS_HEARTBIT, 0, 5},
=======
    {CHRYSLER_ADDRS.CRUISE_BUTTONS, 0, 3, false},
    {CHRYSLER_ADDRS.LKAS_COMMAND, 0, 6, true},
    {CHRYSLER_ADDRS.DAS_6, 0, 8, false},
>>>>>>> eca69698
  };

  static const CanMsg CHRYSLER_RAM_DT_TX_MSGS[] = {
    {CHRYSLER_RAM_DT_ADDRS.CRUISE_BUTTONS, 2, 3, false},
    {CHRYSLER_RAM_DT_ADDRS.LKAS_COMMAND, 0, 8, true},
    {CHRYSLER_RAM_DT_ADDRS.DAS_6, 0, 8, false},
  };

#ifdef ALLOW_DEBUG
  // CAN messages for the 5th gen RAM HD platform
  static const ChryslerAddrs CHRYSLER_RAM_HD_ADDRS = {
    .EPS_2            = 0x220,  // EPS driver input torque
    .ESP_1            = 0x140,  // Brake pedal and vehicle speed
    .ESP_8            = 0x11C,  // Brake pedal and vehicle speed
    .ECM_5            = 0x22F,  // Throttle position sensor
    .DAS_3            = 0x1F4,  // ACC engagement states from DASM
    .DAS_6            = 0x275,  // LKAS HUD and auto headlight control from DASM
    .LKAS_COMMAND     = 0x276,  // LKAS controls from DASM
    .CRUISE_BUTTONS   = 0x23A,  // Cruise control buttons
    .Center_Stack_1   = 0x330,  // Center stack buttons1
    .Center_Stack_2   = 0x28A,  // Center stack buttons2
  };

  static RxCheck chrysler_ram_hd_rx_checks[] = {
    {.msg = {{CHRYSLER_RAM_HD_ADDRS.EPS_2, 0, 8, .max_counter = 15U, .frequency = 100U}, { 0 }, { 0 }}},
    {.msg = {{CHRYSLER_RAM_HD_ADDRS.ESP_1, 0, 8, .max_counter = 15U, .frequency = 50U}, { 0 }, { 0 }}},
    {.msg = {{CHRYSLER_RAM_HD_ADDRS.ESP_8, 0, 8, .max_counter = 15U, .frequency = 50U}, { 0 }, { 0 }}},
    {.msg = {{CHRYSLER_RAM_HD_ADDRS.ECM_5, 0, 8, .max_counter = 15U, .frequency = 50U}, { 0 }, { 0 }}},
    {.msg = {{CHRYSLER_RAM_HD_ADDRS.DAS_3, 2, 8, .max_counter = 15U, .frequency = 50U}, { 0 }, { 0 }}},
  };

  static const CanMsg CHRYSLER_RAM_HD_TX_MSGS[] = {
    {CHRYSLER_RAM_HD_ADDRS.CRUISE_BUTTONS, 2, 3, false},
    {CHRYSLER_RAM_HD_ADDRS.LKAS_COMMAND, 0, 8, true},
    {CHRYSLER_RAM_HD_ADDRS.DAS_6, 0, 8, false},
  };

  const uint32_t CHRYSLER_PARAM_RAM_HD = 2U;  // set for Ram HD platform
  bool enable_ram_hd = GET_FLAG(param, CHRYSLER_PARAM_RAM_HD);
#endif

  safety_config ret;

  bool enable_ram_dt = GET_FLAG(param, CHRYSLER_PARAM_RAM_DT);

  if (enable_ram_dt) {
    chrysler_platform = CHRYSLER_RAM_DT;
    chrysler_addrs = &CHRYSLER_RAM_DT_ADDRS;
    ret = BUILD_SAFETY_CFG(chrysler_ram_dt_rx_checks, CHRYSLER_RAM_DT_TX_MSGS);
#ifdef ALLOW_DEBUG
  } else if (enable_ram_hd) {
    chrysler_platform = CHRYSLER_RAM_HD;
    chrysler_addrs = &CHRYSLER_RAM_HD_ADDRS;
    ret = BUILD_SAFETY_CFG(chrysler_ram_hd_rx_checks, CHRYSLER_RAM_HD_TX_MSGS);
#endif
  } else {
    chrysler_platform = CHRYSLER_PACIFICA;
    chrysler_addrs = &CHRYSLER_ADDRS;
    ret = BUILD_SAFETY_CFG(chrysler_rx_checks, CHRYSLER_TX_MSGS);
  }
  return ret;
}

const safety_hooks chrysler_hooks = {
  .init = chrysler_init,
  .rx = chrysler_rx_hook,
  .tx = chrysler_tx_hook,
  .fwd = chrysler_fwd_hook,
  .get_counter = chrysler_get_counter,
  .get_checksum = chrysler_get_checksum,
  .compute_checksum = chrysler_compute_checksum,
};<|MERGE_RESOLUTION|>--- conflicted
+++ resolved
@@ -105,7 +105,6 @@
   if ((bus == 0) && (addr == chrysler_addrs->ESP_1)) {
     brake_pressed = ((GET_BYTE(to_push, 0U) & 0xFU) >> 2U) == 1U;
   }
-<<<<<<< HEAD
 
   if ((chrysler_platform == CHRYSLER_PACIFICA) && (bus == 0) && (addr == chrysler_addrs->TRACTION_BUTTON)) {
     mads_button_press = GET_BIT(to_push, 53U) ? MADS_BUTTON_PRESSED : MADS_BUTTON_NOT_PRESSED;
@@ -119,10 +118,6 @@
       mads_button_press = GET_BIT(to_push, 57U) ? MADS_BUTTON_PRESSED : MADS_BUTTON_NOT_PRESSED;
     }
   }
-
-  generic_rx_checks((bus == 0) && (addr == chrysler_addrs->LKAS_COMMAND));
-=======
->>>>>>> eca69698
 }
 
 static bool chrysler_tx_hook(const CANPacket_t *to_send) {
@@ -191,16 +186,10 @@
   bool block_msg = false;
 
   // forward all messages from camera except LKAS messages
-<<<<<<< HEAD
   const bool is_lkas_heartbit = (addr == chrysler_addrs->LKAS_HEARTBIT) && (chrysler_platform == CHRYSLER_PACIFICA);
   const bool is_lkas = ((addr == chrysler_addrs->LKAS_COMMAND) || (addr == chrysler_addrs->DAS_6) || is_lkas_heartbit);
-  if ((bus_num == 2) && !is_lkas){
-    bus_fwd = 0;
-=======
-  const bool is_lkas = ((addr == chrysler_addrs->LKAS_COMMAND) || (addr == chrysler_addrs->DAS_6));
   if ((bus_num == 2) && is_lkas){
     block_msg = true;
->>>>>>> eca69698
   }
 
   return block_msg;
@@ -256,16 +245,10 @@
   };
 
   static const CanMsg CHRYSLER_TX_MSGS[] = {
-<<<<<<< HEAD
-    {CHRYSLER_ADDRS.CRUISE_BUTTONS, 0, 3},
-    {CHRYSLER_ADDRS.LKAS_COMMAND, 0, 6},
-    {CHRYSLER_ADDRS.DAS_6, 0, 8},
-    {CHRYSLER_ADDRS.LKAS_HEARTBIT, 0, 5},
-=======
     {CHRYSLER_ADDRS.CRUISE_BUTTONS, 0, 3, false},
     {CHRYSLER_ADDRS.LKAS_COMMAND, 0, 6, true},
     {CHRYSLER_ADDRS.DAS_6, 0, 8, false},
->>>>>>> eca69698
+    {CHRYSLER_ADDRS.LKAS_HEARTBIT, 0, 5, false},
   };
 
   static const CanMsg CHRYSLER_RAM_DT_TX_MSGS[] = {
